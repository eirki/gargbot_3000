DROP TABLE IF EXISTS games;
CREATE TABLE games (
game_id mediumint(8) unsigned NOT NULL PRIMARY KEY AUTO_INCREMENT,
name CHAR(50),
color CHAR(6)
);

DROP TABLE IF EXISTS games_votes;
CREATE TABLE games_votes (
game_id mediumint(8) ,
slack_id CHAR(9)
);
ALTER TABLE games_votes ADD CONSTRAINT UNIQUE (game_id, slack_id);

DROP TABLE IF EXISTS games_stars;
CREATE TABLE games_stars (
game_id mediumint(8) ,
slack_id CHAR(9)
);
<<<<<<< HEAD
ALTER TABLE games_stars ADD CONSTRAINT constraintname UNIQUE (game_id, slack_id);


ALTER TABLE games ADD color CHAR(6) AFTER name;
=======
ALTER TABLE games_stars ADD CONSTRAINT UNIQUE (game_id, slack_id);
>>>>>>> 94605988
<|MERGE_RESOLUTION|>--- conflicted
+++ resolved
@@ -4,6 +4,7 @@
 name CHAR(50),
 color CHAR(6)
 );
+ALTER TABLE games ADD color CHAR(6) AFTER name;
 
 DROP TABLE IF EXISTS games_votes;
 CREATE TABLE games_votes (
@@ -17,11 +18,5 @@
 game_id mediumint(8) ,
 slack_id CHAR(9)
 );
-<<<<<<< HEAD
-ALTER TABLE games_stars ADD CONSTRAINT constraintname UNIQUE (game_id, slack_id);
+ALTER TABLE games_stars ADD CONSTRAINT UNIQUE (game_id, slack_id);
 
-
-ALTER TABLE games ADD color CHAR(6) AFTER name;
-=======
-ALTER TABLE games_stars ADD CONSTRAINT UNIQUE (game_id, slack_id);
->>>>>>> 94605988
