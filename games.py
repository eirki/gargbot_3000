#! /usr/bin/env python3.6
# coding: utf-8
from logger import log

import random
from operator import itemgetter
from collections import Counter

import MySQLdb

command_explanation = (
    "`@gargbot_3000 games`: viser liste over spillnight-spill\n"
    "`@gargbot_3000 games add [game_name]`: legger til i listen\n"
    "`@gargbot_3000 games modify [game_number] [game_name]`: endrer navn på spill i listen\n"
    "`@gargbot_3000 games remove [game_number]`: fjerner spill spill fra listen\n"
    "`@gargbot_3000 games vote [game_number]`: stemme for å spille et spill (man kan stemme på så mange spill man vil)\n"
    "`@gargbot_3000 games unvote [game_number]`: fjerner stemme fra spill\n"
    "`@gargbot_3000 games star [game_number]` gi stjerne til et spill (man har kun én stjerne)\n"
)


class Games:

    def __init__(self, db):
        self.db = db

    def _get_name_if_exists(self, game_number):
        data = {"game_id": game_number}
        sql_cmd = "SELECT name FROM games WHERE game_id = %(game_id)s"
        with self.db as cursor:
            cursor.execute(sql_cmd, data)
            result = cursor.fetchone()
        return result[0] if result is not None else result

    def add(self, *args):
        name = " ".join(args)
<<<<<<< HEAD
        color = "%06x" % random.randint(0, 0xFFFFFF)
        data = {"name": name, "color": color}
        sql_cmd = "INSERT INTO games (name, color) VALUES (%(name)s, %(color)s)"
=======
        data = {"name": name}
        sql_cmd1 = "INSERT INTO games (name) VALUES (%(name)s)"
>>>>>>> 94605988
        with self.db as cursor:
            cursor.execute(sql_cmd1, data)

        sql_cmd2 = "SELECT game_id from games WHERE (name = %(name)s)"
        with self.db as cursor:
            cursor.execute(sql_cmd2, data)
            result = cursor.fetchone()
        game_id = result[0]
        return f"{name} added with game_number {game_id}"

    def modify(self, game_number, new_name):
        old_name = self._get_name_if_exists(game_number)
        if old_name is None:
            error_msg = f"Game # {game_number} finnes ikke =("
            return error_msg

        data = {
            "game_id": game_number,
            "new_name": new_name,
        }

        sql_cmd = "UPDATE games SET name = %(new_name)s WHERE game_id = %(game_id)s"
        with self.db as cursor:
            cursor.execute(sql_cmd, data)
        return f"{old_name} changed to {new_name}!"

    def remove(self, game_number):
        game_name = self._get_name_if_exists(game_number)
        if game_name is None:
            error_msg = f"Game # {game_number} finnes ikke =( Husk å bruke spill nummer"
            return error_msg

        data = {"game_id": game_number}
<<<<<<< HEAD
        sql_cmd = "DELETE FROM games WHERE game_id = %(game_id)s"
        with self.db as cursor:
            cursor.execute(sql_cmd, data)
=======
        sql_cmd1 = "DELETE FROM games WHERE game_id = %(game_id)s"
        with self.db as cursor:
            cursor.execute(sql_cmd1, data)
        return f"{game_name} removed!"
>>>>>>> 94605988

    def vote(self, gargling, game_number):
        game_name = self._get_name_if_exists(game_number)
        if game_name is None:
            error_msg = f"{game_number} er ikke i listen =("
            return error_msg

        data = {"game_id": game_number, "slack_id": gargling}
        sql_cmd = "INSERT INTO games_votes (game_id,  slack_id) VALUES (%(game_id)s,  %(slack_id)s)"
        with self.db as cursor:
            try:
                cursor.execute(sql_cmd, data)
                return f"{game_name} +1!"
            except MySQLdb.IntegrityError:
                error_msg = "Du har allerede stemt på den. Einstein."
                return error_msg

    def unvote(self, gargling, game_number):
        game_name = self._get_name_if_exists(game_number)
        if game_name is None:
            error_msg = f"Game # {game_number} finnes ikke =( Husk å bruke spill nummer"
            return error_msg

        data = {"game_id": game_number, "slack_id": gargling}
        sql_cmd = "DELETE FROM games_votes WHERE game_id = %(game_id)s AND slack_id = %(slack_id)s"
        with self.db as cursor:
            cursor.execute(sql_cmd, data)
        return f"{game_name} -1"

    def star(self, gargling, game_number):
        game_name = self._get_name_if_exists(game_number)
        if game_name is None:
            error_msg = f"Game # {game_number} finnes ikke =( Husk å bruke spill nummer"
            return error_msg

        self._unstar(gargling)
        data = {"game_id": game_number, "slack_id": gargling}
        sql_cmd = "INSERT INTO games_stars (game_id,  slack_id) VALUES (%(game_id)s,  %(slack_id)s)"
        with self.db as cursor:
            try:
                cursor.execute(sql_cmd, data)
                return f":star2: for {game_name}!"
            except MySQLdb.IntegrityError:
                error_msg = "Du har allerede stemt på den. Einstein."
                return error_msg

    def _unstar(self, gargling):
        data = {"slack_id": gargling}
        sql_cmd = "DELETE FROM games_stars WHERE slack_id = %(slack_id)s"
        with self.db as cursor:
            cursor.execute(sql_cmd, data)

    def list(self):
        with self.db as cursor:
            sql_cmd = "SELECT game_id, name, color FROM games"
            cursor.execute(sql_cmd)
            games = cursor.fetchall()

            sql_cmd = "SELECT game_id FROM games_votes"
            cursor.execute(sql_cmd)
            votes = Counter([vote[0] for vote in cursor.fetchall()])

            sql_cmd = "SELECT game_id FROM games_stars"
            cursor.execute(sql_cmd)
            stars = Counter([star[0] for star in cursor.fetchall()])
        entries = [
            (game_number, name,  votes.get(game_number, 0), stars.get(game_number, 0), f"#{color}")
            for game_number, name, color in games
        ]
        entries.sort(key=itemgetter(3, 2, 0), reverse=True)
        return entries

    def main(self, user, *args):
        print(user, args)
        switch = {
            "add": self.add,
            "modify": self.modify,
            "remove": self.remove,
            "vote": self.vote,
            "unvote": self.unvote,
            "star": self.star,
            "list": self.list
        }
        if len(args) == 0:
            mode = "list"
        else:
            mode, *args = args

        try:
            func = switch[mode]
        except KeyError:
            error_msg = f"Incorrect arg specified: `{mode}`. Choose between:\n{command_explanation}"
            return error_msg

        if mode in {"vote", "unvote", "star", "unstar"}:
            args.insert(0, user)

        result = func(*args)
        return result<|MERGE_RESOLUTION|>--- conflicted
+++ resolved
@@ -34,14 +34,9 @@
 
     def add(self, *args):
         name = " ".join(args)
-<<<<<<< HEAD
         color = "%06x" % random.randint(0, 0xFFFFFF)
         data = {"name": name, "color": color}
-        sql_cmd = "INSERT INTO games (name, color) VALUES (%(name)s, %(color)s)"
-=======
-        data = {"name": name}
-        sql_cmd1 = "INSERT INTO games (name) VALUES (%(name)s)"
->>>>>>> 94605988
+        sql_cmd1 = "INSERT INTO games (name, color) VALUES (%(name)s, %(color)s)"
         with self.db as cursor:
             cursor.execute(sql_cmd1, data)
 
@@ -75,16 +70,10 @@
             return error_msg
 
         data = {"game_id": game_number}
-<<<<<<< HEAD
         sql_cmd = "DELETE FROM games WHERE game_id = %(game_id)s"
         with self.db as cursor:
             cursor.execute(sql_cmd, data)
-=======
-        sql_cmd1 = "DELETE FROM games WHERE game_id = %(game_id)s"
-        with self.db as cursor:
-            cursor.execute(sql_cmd1, data)
         return f"{game_name} removed!"
->>>>>>> 94605988
 
     def vote(self, gargling, game_number):
         game_name = self._get_name_if_exists(game_number)
