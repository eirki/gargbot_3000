#! /usr/bin/env python3.6
# coding: utf-8
from gargbot_3000.logger import log

# Core
import time
import sys
import datetime as dt
import threading
import itertools
from functools import partial

# Dependencies
from slackclient import SlackClient
import websocket
import psycopg2

# Internal
from gargbot_3000 import config
from gargbot_3000 import congrats
from gargbot_3000 import commands
from gargbot_3000 import database_manager
from gargbot_3000 import quotes
from gargbot_3000 import droppics


# Typing
from typing import Tuple, Dict
from psycopg2.extensions import connection


def wait_for_slack_output(slack_client: SlackClient) -> Tuple[str, str, str]:
    """
        The Slack Real Time Messaging API is an events firehose.
        This parsing function returns when a message is
        directed at the Bot, based on its ID.
    """
    AT_BOT = f"<@{config.bot_id}>"
    while True:
        time.sleep(1)
        try:
            output_list = slack_client.rtm_read()
        except websocket.WebSocketConnectionClosedException:
            slack_client.rtm_connect()
            continue
        if not (output_list or len(output_list) > 0):
            continue
        try:
            bot_msg = next(
                output for output in output_list
                if output and "text" in output and AT_BOT in output["text"]
            )
        except StopIteration:
            continue

        text = bot_msg["text"].replace(AT_BOT, "").strip()
        if "has joined the " in text:
            text = "new_channel"
        channel = bot_msg["channel"]
        user = bot_msg["user"]
        return text, channel, user


def send_response(slack_client: SlackClient, response: Dict, channel: str):
    log.info(dt.datetime.now())
    log.info(f"response: {response}")
    slack_client.api_call("chat.postMessage", channel=channel, as_user=True, **response)


def handle_congrats(slack_client: SlackClient, drop_pics):
    db_connection = database_manager.connect_to_database()
    birthdays = congrats.get_birthdays(db_connection)
    db_connection.close()
    for birthday in itertools.cycle(birthdays):
        log.info(f"Next birthday: {birthday.nick}, at {birthday.next_bday}")
<<<<<<< HEAD
        try:
            time.sleep(birthday.seconds_to_bday())
            response = congrats.get_greeting(birthday, db_connection, drop_pics)
            send_response(slack_client, response=response, channel=config.main_channel)
        except OverflowError:
            log.info(f"Too long sleep length for OS. Restart before next birthday, at {birthday.next_bday}")
            break
=======
        time.sleep(birthday.seconds_to_bday())
        db_connection = database_manager.connect_to_database()
        response = congrats.get_greeting(birthday, db_connection, drop_pics)
        send_response(slack_client, response=response, channel=config.main_channel)
        db_connection.close()
>>>>>>> 105026ea


def setup() -> Tuple[SlackClient, droppics.DropPics, quotes.Quotes, connection]:
    db_connection = database_manager.connect_to_database()

    drop_pics = droppics.DropPics(db=db_connection)

    quotes_db = quotes.Quotes(db=db_connection)

    slack_client = SlackClient(config.slack_bot_user_token)
    connected = slack_client.rtm_connect()
    if not connected:
        raise Exception("Connection failed. Invalid Slack token or bot ID?")

    congrats_thread = threading.Thread(
        target=handle_congrats,
        args=(slack_client, drop_pics)
    )
    congrats_thread.daemon = True
    congrats_thread.start()

    return slack_client, drop_pics, quotes_db, db_connection


def main():
    slack_client, drop_pics, quotes_db, db_connection = setup()

    log.info("GargBot 3000 task operational!")

    try:
        while True:
            time.sleep(1)
            text, channel, user = wait_for_slack_output(slack_client)

            try:
                command_str, *args = text.split()
            except ValueError:
                command_str = ""
                args = []
            command_str = command_str.lower()
            command_func = partial(
                commands.execute,
                command_str=command_str,
                args=args,
                db_connection=db_connection,
                drop_pics=drop_pics,
                quotes_db=quotes_db,
            )
            try:
                response = command_func()
            except psycopg2.OperationalError as op_exc:
                db_connection = database_manager.connect_to_database()
                try:
                    return command_func()
                except Exception as exc:
                    # OperationalError not caused by connection issue.
                    log.error("Error in command execution", exc_info=True)
                    return commands.cmd_panic(exc)

            send_response(slack_client, response, channel)

    except KeyboardInterrupt:
        sys.exit()
    finally:
        database_manager.close_database_connection(db_connection)


if __name__ == '__main__':
    main()<|MERGE_RESOLUTION|>--- conflicted
+++ resolved
@@ -73,21 +73,15 @@
     db_connection.close()
     for birthday in itertools.cycle(birthdays):
         log.info(f"Next birthday: {birthday.nick}, at {birthday.next_bday}")
-<<<<<<< HEAD
         try:
             time.sleep(birthday.seconds_to_bday())
-            response = congrats.get_greeting(birthday, db_connection, drop_pics)
-            send_response(slack_client, response=response, channel=config.main_channel)
         except OverflowError:
             log.info(f"Too long sleep length for OS. Restart before next birthday, at {birthday.next_bday}")
             break
-=======
-        time.sleep(birthday.seconds_to_bday())
         db_connection = database_manager.connect_to_database()
         response = congrats.get_greeting(birthday, db_connection, drop_pics)
         send_response(slack_client, response=response, channel=config.main_channel)
         db_connection.close()
->>>>>>> 105026ea
 
 
 def setup() -> Tuple[SlackClient, droppics.DropPics, quotes.Quotes, connection]:
