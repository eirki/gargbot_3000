#! /usr/bin/env python3.6
# coding: utf-8
import contextlib
import json
import os
import typing as t

import requests
<<<<<<< HEAD
from flask import Flask, Response, jsonify, request
from flask_cors import cross_origin
=======
from dropbox import Dropbox
from flask import Flask, Response, render_template, request
>>>>>>> 525eb9ef
from gunicorn.app.base import BaseApplication
from werkzeug.middleware.proxy_fix import ProxyFix

from gargbot_3000 import commands, config, database, health, pictures
from gargbot_3000.logger import log

app = Flask(__name__)
app.wsgi_app = ProxyFix(app.wsgi_app)  # type: ignore
app.register_blueprint(health.blueprint)
app.pool = database.ConnectionPool()
app.dbx = Dropbox


def attach_share_buttons(result: dict, func: str, args: list) -> dict:
    buttons_block = {
        "type": "actions",
        "block_id": "share_buttons",
        "elements": [
            {
                "text": {"type": "plain_text", "text": "Del i kanal"},
                "type": "button",
                "action_id": "share",
                "style": "primary",
                "value": json.dumps(
                    {
                        "original_func": func,
                        "original_args": args,
                        "original_response": result,
                    }
                ),
            },
            {
                "text": {"type": "plain_text", "text": "Shuffle"},
                "type": "button",
                "action_id": "shuffle",
                "value": json.dumps({"original_func": func, "original_args": args}),
            },
            {
                "text": {"type": "plain_text", "text": "Avbryt"},
                "type": "button",
                "action_id": "cancel",
                "style": "danger",
            },
        ],
    }
    result["response_type"] = "ephemeral"
    try:
        result["blocks"].append(buttons_block)
    except KeyError:
        result["blocks"] = [buttons_block]
    return result


def attach_original_request(
    result: dict, user_id: str, user_name: str, func: str, args: t.List[str]
) -> dict:
    with app.pool.get_connection() as conn:
        data = commands.queries.avatar_for_slack_id(conn, slack_id=user_id)
        avatar_url = data["slack_avatar"]
    context_blocks = [
        {
            "type": "context",
            "elements": [
                {"type": "image", "image_url": avatar_url, "alt_text": user_name},
                {"type": "plain_text", "text": user_name},
            ],
        },
        {
            "type": "context",
            "elements": [{"type": "mrkdwn", "text": f"/{func} {' '.join(args)}"}],
        },
    ]
    try:
        result["blocks"][0:0] = context_blocks
    except KeyError:
        result["blocks"] = context_blocks

    return result


def attach_commands_buttons(result: dict) -> dict:
    blocks = [
        {"type": "section", "text": {"type": "mrkdwn", "text": result["text"]}},
        {"type": "section", "text": {"type": "plain_text", "text": "Try me:"}},
        {
            "type": "actions",
            "block_id": "commands_buttons",
            "elements": [
                {
                    "type": "button",
                    "text": {"type": "plain_text", "text": f"/{command}"},
                    "action_id": command,
                }
                for command in ["pic", "forum", "msn"]
            ],
        },
    ]
    result["blocks"] = blocks
    result["replace_original"] = True
    return result


@app.route("/")
def home_page() -> str:
    return "home"


@app.route("/version")
def version_page() -> str:
    return config.app_version


def delete_ephemeral(response_url: str) -> None:
    delete_original = {
        "response_type": "ephemeral",
        "replace_original": True,
        "text": "Sharing is caring!",
    }
    r = requests.post(response_url, json=delete_original)
    r.raise_for_status()


def handle_share_interaction(action: str, data: dict) -> dict:
    if action == "share":
        response_url = data["response_url"]
        delete_ephemeral(response_url)

        action_data = json.loads(data["actions"][0]["value"])
        original_func = action_data["original_func"]
        original_args = action_data["original_args"]
        result = action_data["original_response"]
        result["replace_original"] = False
        result["response_type"] = "in_channel"
        result = attach_original_request(
            result=result,
            user_id=data["user"]["id"],
            user_name=data["user"]["name"],
            func=original_func,
            args=original_args,
        )

    elif action == "cancel":
        result = {
            "response_type": "ephemeral",
            "replace_original": True,
            "text": (
                "Canceled! Går fint det. Ikke noe problem for meg. "
                "Hadde ikke lyst uansett."
            ),
        }
    elif action == "shuffle":
        action_data = json.loads(data["actions"][0]["value"])
        original_func = action_data["original_func"]
        original_args = action_data["original_args"]
        result = handle_command(original_func, original_args)
        result["replace_original"] = True
    return result


@app.route("/interactive", methods=["POST"])
def interactive() -> Response:
    log.info("incoming interactive request:")
    data = json.loads(request.form["payload"])
    log.info(data)
    if not data.get("token") == config.slack_verification_token:
        return Response(status=403)
    action_id = data["actions"][0]["action_id"]
    block_id = data["actions"][0]["block_id"]
    log.info(f"Interactive: {block_id}, {action_id}")
    if block_id == "share_buttons":
        result = handle_share_interaction(action_id, data)
    elif block_id == "commands_buttons":
        result = handle_command(command_str=action_id, args=[])
    response_url = data["response_url"]
    r = requests.post(response_url, json=result)
    r.raise_for_status()
    return Response(status=200)


@app.route("/slash", methods=["POST"])
def slash_cmds() -> Response:
    log.info("incoming slash request:")
    data = request.form
    log.info(data)

    if not data.get("token") == config.slack_verification_token:
        return Response(status=403)

    command_str = data["command"].replace("/", "")
    args = data["text"].replace("@", "").split()

    result = handle_command(command_str, args)
    log.info(f"result: {result}")
    response_url = data["response_url"]
    r = requests.post(response_url, json=result)
    r.raise_for_status()
    return Response(status=200)


def handle_command(command_str: str, args: list) -> dict:
    db_func = (
        app.pool.get_connection
        if command_str in {"hvem", "pic", "forum", "msn"}
        else contextlib.nullcontext
    )
    with db_func() as conn:
        result = commands.execute(
            command_str=command_str, args=args, conn=conn, dbx=app.dbx
        )

    error = result.get("text", "").startswith("Error")
    if error:
        return result
    if command_str in {"ping", "hvem"}:
        result["response_type"] = "in_channel"
    elif command_str in {"pic", "forum", "msn"}:
        result = attach_share_buttons(result=result, func=command_str, args=args)
    elif command_str == "gargbot":
        result = attach_commands_buttons(result=result)
    return result


<<<<<<< HEAD
@app.route("/pic/", methods=["GET"])
@app.route("/pic/<args>", methods=["GET"])
@cross_origin()
def pic(args: t.Optional[str] = None):
    arg_list = args.split(",") if args is not None else []
    with app.pool.get_db_connection() as db:
        pic_url, *_ = app.drop_pics.get_pic(db, arg_list=arg_list)
    return jsonify({"url": pic_url})
=======
@app.route("/countdown", methods=["GET"])
def countdown():
    milli_timestamp = config.countdown_date.timestamp() * 1000
    with app.pool.get_connection() as conn:
        pic_url, *_ = pictures.get_pic(conn, app.dbx, arg_list=config.countdown_args)
    return render_template(
        "countdown.html",
        date=milli_timestamp,
        image_url=pic_url,
        countdown_message=config.countdown_message,
        ongoing_message=config.ongoing_message,
        finished_message=config.finished_message,
    )
>>>>>>> 525eb9ef


class StandaloneApplication(BaseApplication):
    def __init__(self, app, options: t.Dict[str, t.Any] = None) -> None:
        self.options = options if options is not None else {}
        self.application = app
        super().__init__()

    def load_config(self):
        for key, value in self.options.items():
            if key in self.cfg.settings and value is not None:
                self.cfg.set(key.lower(), value)

    def load(self):
        return self.application


def main(options: t.Optional[dict], debug: bool = False):
    try:
        app.pool.setup()
        with app.pool.get_connection() as conn:
            pictures.queries.define_args(conn)
            conn.commit()
        app.dbx = pictures.connect_dbx()
        if debug is False:
            gunicorn_app = StandaloneApplication(app, options)
            gunicorn_app.run()
        else:
            # Workaround for a werzeug reloader bug
            # (https://github.com/pallets/flask/issues/1246)
            os.environ["PYTHONPATH"] = os.getcwd()
            app.run(debug=True)
    except Exception:
        log.error("Error in server setup", exc_info=True)
    finally:
        if app.pool.is_setup:
            app.pool.closeall()<|MERGE_RESOLUTION|>--- conflicted
+++ resolved
@@ -6,13 +6,9 @@
 import typing as t
 
 import requests
-<<<<<<< HEAD
+from dropbox import Dropbox
 from flask import Flask, Response, jsonify, request
 from flask_cors import cross_origin
-=======
-from dropbox import Dropbox
-from flask import Flask, Response, render_template, request
->>>>>>> 525eb9ef
 from gunicorn.app.base import BaseApplication
 from werkzeug.middleware.proxy_fix import ProxyFix
 
@@ -235,30 +231,14 @@
     return result
 
 
-<<<<<<< HEAD
 @app.route("/pic/", methods=["GET"])
 @app.route("/pic/<args>", methods=["GET"])
 @cross_origin()
 def pic(args: t.Optional[str] = None):
     arg_list = args.split(",") if args is not None else []
-    with app.pool.get_db_connection() as db:
-        pic_url, *_ = app.drop_pics.get_pic(db, arg_list=arg_list)
+    with app.pool.get_connection() as conn:
+        pic_url, *_ = pictures.get_pic(conn, app.dbx, arg_list=arg_list)
     return jsonify({"url": pic_url})
-=======
-@app.route("/countdown", methods=["GET"])
-def countdown():
-    milli_timestamp = config.countdown_date.timestamp() * 1000
-    with app.pool.get_connection() as conn:
-        pic_url, *_ = pictures.get_pic(conn, app.dbx, arg_list=config.countdown_args)
-    return render_template(
-        "countdown.html",
-        date=milli_timestamp,
-        image_url=pic_url,
-        countdown_message=config.countdown_message,
-        ongoing_message=config.ongoing_message,
-        finished_message=config.finished_message,
-    )
->>>>>>> 525eb9ef
 
 
 class StandaloneApplication(BaseApplication):
